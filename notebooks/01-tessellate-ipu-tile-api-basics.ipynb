--- conflicted
+++ resolved
@@ -21,24 +21,14 @@
    "id": "d9cf6f02",
    "metadata": {},
    "source": [
-<<<<<<< HEAD
-    "The IPU is a highly parallel AI accelerator with 1472 independent IPU-cores (also called IPU tiles) connected with an all-to-all IPU-exchange.\n",
-    "Each IPU-tile has 6 independent program threads and 640KB of local SRAM available.\n",
+    "The IPU is a highly parallel AI accelerator with 1,472 independent cores (also called IPU tiles) connected with an all-to-all IPU-exchange.\n",
+    "Each IPU tile has six independent program threads and 640 KB of local SRAM.\n",
     "\n",
     "**Tessellate IPU** is a library exposing low-level IPU programming primitives in Python, allowing users to take full advantage of the IPU's unique architecture and features. In this tutorial notebook, we present the basics of the Tessellate IPU API, showing how to:\n",
     "\n",
-    "* Shard tensors/arrays between IPU tiles using `tile_put_replicated` and `tile_put_sharded`;\n",
-    "* Map an IPU vertex (i.e. base function) over a sharded tensor using `tile_map`;\n",
+    "* Shard tensors across IPU tiles using `tile_put_replicated` and `tile_put_sharded`;\n",
+    "* Map an IPU vertex (computational kernel) over a sharded tensor using `tile_map`;\n",
     "* Micro-benchmark Tessellate IPU functions by capturing hardware cycle counts;"
-=======
-    "The IPU is a highly parallel architecture with 1,472 independent cores (also called IPU tiles) connected with an all-to-all IPU-exchange. Each IPU tile has six independent program threads and 639 kB of local SRAM available.\n",
-    "\n",
-    "**Tessellate IPU** is a library exposing low-level IPU programming primitives in Python, allowing users to take full advantage of the IPU unique architecture and features. In this tutorial notebook, we present the basics of the Tessellate IPU API, learning how to:\n",
-    "\n",
-    "* Shard tensors and arrays between IPU tiles using `tile_put_replicated` and `tile_put_sharded`.\n",
-    "* Map an IPU vertex (the base function) on the sharded tensor using `tile_map`.\n",
-    "* Micro-benchmark Tessellate IPU functions by capturing hardware cycle counts."
->>>>>>> de44d7a3
    ]
   },
   {
@@ -75,7 +65,7 @@
   },
   {
    "cell_type": "code",
-   "execution_count": 2,
+   "execution_count": 12,
    "id": "67994c7f",
    "metadata": {},
    "outputs": [
@@ -84,16 +74,16 @@
      "output_type": "stream",
      "text": [
       "Using IPU model\n",
-      "Platform=ipu\n",
+      "Platform=cpu\n",
       "Number of devices=1\n",
-      "IpuDevice(id=0, num_tiles=8, version=ipu2)\n"
+      "TFRT_CPU_0\n"
      ]
     }
    ],
    "source": [
     "import jax\n",
     "\n",
-    "USE_IPU_MODEL = False\n",
+    "USE_IPU_MODEL = True\n",
     "if USE_IPU_MODEL:\n",
     "  print('Using IPU model')\n",
     "  from jax.config import config\n",
@@ -116,29 +106,22 @@
    "source": [
     "## Tile tensor sharding in Tessellate IPU\n",
     "\n",
-<<<<<<< HEAD
-    "Prior to doing any compute on IPU tiles, one needs to decide how to shard the data across tiles.  In normal usage, our frameworks (PopTorch, JAX, Tensorflow) will automatically decide on the optimal mapping of ML workloads using the Poplar compiler.\n",
+    "Prior to doing any compute on IPU tiles, you need to decide how to shard the data across tiles.  In normal usage, our IPU frameworks (PyTorch, Tensorflow, and JAX) will automatically decide on the optimal mapping of ML workloads using the Poplar compiler.\n",
     "\n",
     "Tessellate IPU provides two primitives to allow the user to control this mapping directly:\n",
-    "* `tile_put_sharded`: Shard a tensor over the first axis between a set of tiles;\n",
-    "* `tile_put_replicated`: Replicate a tensor on a set of tiles;\n",
-=======
-    "Prior to doing any compute on IPU tiles, you need to decide how to shard the data between tiles. PyTorch for the IPU (called PopTorch), TensorFlow and JAX frameworks rely on the Poplar compiler to automatically decide on the optimal mapping of ML workloads. Tessellate IPU provides two primitives to allow you to control this mapping directly:\n",
-    "\n",
     "* `tile_put_sharded`: Shards a tensor over the first axis between a set of tiles.\n",
     "* `tile_put_replicated`: Replicates a tensor on a set of tiles.\n",
->>>>>>> de44d7a3
     "\n",
     "Both methods return a `TileShardedArray` Python object, which wraps a common JAX array and explicit (static) tile mapping.\n",
     "A `TileShardedArray` tensor is always sharded over the first axis, and on-tile shards are contiguous in memory.\n",
     "Reshaping or premuting the indices of such a tensor will use the all-to-all IPU exchange to efficiently rearrange the data across tiles. \n",
     "\n",
-    "Here is an example on how to use these two methods."
-   ]
-  },
-  {
-   "cell_type": "code",
-   "execution_count": 3,
+    "Here is an example showing how to use these two methods."
+   ]
+  },
+  {
+   "cell_type": "code",
+   "execution_count": 13,
    "id": "0b69110c",
    "metadata": {},
    "outputs": [
@@ -173,7 +156,7 @@
   },
   {
    "cell_type": "code",
-   "execution_count": 4,
+   "execution_count": 14,
    "id": "d4ea088f",
    "metadata": {},
    "outputs": [
@@ -203,7 +186,7 @@
   },
   {
    "cell_type": "code",
-   "execution_count": 5,
+   "execution_count": 15,
    "id": "89793d75",
    "metadata": {},
    "outputs": [
@@ -217,13 +200,13 @@
     {
      "data": {
       "text/plain": [
-       "(DeviceArray([[0.7707571 , 0.78871965, 0.47292888],\n",
-       "              [0.01404075, 0.296928  , 0.62824464]], dtype=float32),\n",
-       " array([[0.7707571 , 0.78871965, 0.47292888],\n",
-       "        [0.01404075, 0.296928  , 0.62824464]], dtype=float32))"
+       "(DeviceArray([[0.6564001 , 0.01384498, 0.74831563],\n",
+       "              [0.41891155, 0.04995583, 0.00885189]], dtype=float32),\n",
+       " array([[0.6564001 , 0.01384498, 0.74831563],\n",
+       "        [0.41891155, 0.04995583, 0.00885189]], dtype=float32))"
       ]
      },
-     "execution_count": 5,
+     "execution_count": 15,
      "metadata": {},
      "output_type": "execute_result"
     }
@@ -242,19 +225,15 @@
    "source": [
     "## Tile map a vertex using Tessellate IPU\n",
     "\n",
-<<<<<<< HEAD
-    "Once tensors have been sharded across IPU tiles, users can map computation kernels (called IPU vertices) to these arrays.\n",
-    "Tessellate IPU supports out of the box (part of) [JAX LAX operations](https://jax.readthedocs.io/en/latest/jax.lax.html) by mapping them to pre-existing Graphcore Poplar SDK optimized vertices, allowing to perform basic operations in a couple of lines.\n",
-=======
-    "Once tensors have been sharded across IPU tiles, you can then map computation kernels (called IPU vertices) to these arrays. Tessellate IPU supports out-of-the-box (part of) [JAX LAX operations](https://jax.readthedocs.io/en/latest/jax.lax.html) by mapping them to pre-existing Graphcore Poplar SDK optimized vertices, allowing you to perform basic operations in a couple of lines.\n",
->>>>>>> de44d7a3
+    "Once tensors have been sharded across IPU tiles, you can then map computation kernels (called IPU vertices) over these arrays.\n",
+    "Tessellate IPU supports out-of-the-box (part of) [JAX LAX operations](https://jax.readthedocs.io/en/latest/jax.lax.html) by mapping them to pre-existing Graphcore Poplar SDK optimized vertices, allowing you to perform basic operations in a couple of lines.\n",
     "\n",
     "In the following example, we write a simple `broadcast_add` operation using Tessellate IPU. In this broadcast operation, the left hand term is sharded across a collection of tiles whereas the right hand term is broadcasted (so replicated on all tiles). "
    ]
   },
   {
    "cell_type": "code",
-   "execution_count": 6,
+   "execution_count": 16,
    "id": "d7f38e65",
    "metadata": {},
    "outputs": [
@@ -262,23 +241,23 @@
      "name": "stdout",
      "output_type": "stream",
      "text": [
-      "out=TileShardedArray(array=DeviceArray([[[1.4182293 , 1.4438568 ],\n",
-      "              [1.2700567 , 1.167884  ],\n",
-      "              [0.63169944, 1.6121812 ],\n",
-      "              [1.2657567 , 1.7713295 ],\n",
-      "              [1.4050148 , 0.09321211]],\n",
+      "out=TileShardedArray(array=DeviceArray([[[1.3498375 , 0.7669388 ],\n",
+      "              [1.0546273 , 0.41789675],\n",
+      "              [1.3371117 , 0.32531008],\n",
+      "              [1.5022658 , 1.1913364 ],\n",
+      "              [1.769116  , 0.73049897]],\n",
       "\n",
-      "             [[1.6221857 , 0.90384614],\n",
-      "              [0.6746084 , 0.8345685 ],\n",
-      "              [0.6444476 , 1.4079747 ],\n",
-      "              [1.203553  , 1.3113172 ],\n",
-      "              [0.84221095, 0.97481364]],\n",
+      "             [[1.439287  , 1.2614577 ],\n",
+      "              [1.3851136 , 0.9281016 ],\n",
+      "              [1.2807705 , 0.75705755],\n",
+      "              [1.4171935 , 0.65033746],\n",
+      "              [1.657607  , 0.770704  ]],\n",
       "\n",
-      "             [[1.4760879 , 1.3465476 ],\n",
-      "              [1.4654338 , 0.5735177 ],\n",
-      "              [1.2354691 , 1.0445356 ],\n",
-      "              [1.0398397 , 1.918472  ],\n",
-      "              [0.7950085 , 0.9415547 ]]], dtype=float32), tiles=(0, 1, 2))\n",
+      "             [[0.7465322 , 0.7379412 ],\n",
+      "              [1.0153651 , 0.5141483 ],\n",
+      "              [1.3413903 , 0.4230317 ],\n",
+      "              [1.3377472 , 0.785853  ],\n",
+      "              [1.0375079 , 1.0743382 ]]], dtype=float32), tiles=(0, 1, 2))\n",
       "lhs_data + rhs_data - out=array([[[0., 0.],\n",
       "        [0., 0.],\n",
       "        [0., 0.],\n",
@@ -344,7 +323,7 @@
   },
   {
    "cell_type": "code",
-   "execution_count": 7,
+   "execution_count": 17,
    "id": "04d1c08f",
    "metadata": {
     "scrolled": true
@@ -387,7 +366,7 @@
   },
   {
    "cell_type": "code",
-   "execution_count": 8,
+   "execution_count": 18,
    "id": "e20f0dce",
    "metadata": {},
    "outputs": [
@@ -395,23 +374,23 @@
      "name": "stdout",
      "output_type": "stream",
      "text": [
-      "Output: TileShardedArray(array=DeviceArray([[[1.4182293 , 1.4438568 ],\n",
-      "              [1.2700567 , 1.167884  ],\n",
-      "              [0.63169944, 1.6121812 ],\n",
-      "              [1.2657567 , 1.7713295 ],\n",
-      "              [1.4050148 , 0.09321211]],\n",
+      "Output: TileShardedArray(array=DeviceArray([[[1.3498375 , 0.7669388 ],\n",
+      "              [1.0546273 , 0.41789675],\n",
+      "              [1.3371117 , 0.32531008],\n",
+      "              [1.5022658 , 1.1913364 ],\n",
+      "              [1.769116  , 0.73049897]],\n",
       "\n",
-      "             [[1.6221857 , 0.90384614],\n",
-      "              [0.6746084 , 0.8345685 ],\n",
-      "              [0.6444476 , 1.4079747 ],\n",
-      "              [1.203553  , 1.3113172 ],\n",
-      "              [0.84221095, 0.97481364]],\n",
+      "             [[1.439287  , 1.2614577 ],\n",
+      "              [1.3851136 , 0.9281016 ],\n",
+      "              [1.2807705 , 0.75705755],\n",
+      "              [1.4171935 , 0.65033746],\n",
+      "              [1.657607  , 0.770704  ]],\n",
       "\n",
-      "             [[1.4760879 , 1.3465476 ],\n",
-      "              [1.4654338 , 0.5735177 ],\n",
-      "              [1.2354691 , 1.0445356 ],\n",
-      "              [1.0398397 , 1.918472  ],\n",
-      "              [0.7950085 , 0.9415547 ]]], dtype=float32), tiles=(0, 1, 2)) on device: TFRT_CPU_0\n"
+      "             [[0.7465322 , 0.7379412 ],\n",
+      "              [1.0153651 , 0.5141483 ],\n",
+      "              [1.3413903 , 0.4230317 ],\n",
+      "              [1.3377472 , 0.785853  ],\n",
+      "              [1.0375079 , 1.0743382 ]]], dtype=float32), tiles=(0, 1, 2)) on device: TFRT_CPU_0\n"
      ]
     }
    ],
@@ -438,7 +417,7 @@
   },
   {
    "cell_type": "code",
-   "execution_count": 9,
+   "execution_count": 19,
    "id": "b3519b88",
    "metadata": {},
    "outputs": [
@@ -490,26 +469,27 @@
    "source": [
     "The function `ipu_cycle_count` returns raw cycle counts on every IPU tile, directly measured by the hardware. Note that `ipu_cycle_count` takes input arguments and returns them unchanged in order to provide control flow information to XLA and Poplar compilers (it measures cycle counts after these tensors have been computed).\n",
     "\n",
-<<<<<<< HEAD
-    "Tessellate provides the raw values returned by IPU C++ [get_scount](https://docs.graphcore.ai/projects/poplar-api/en/3.3.0/ipu_intrinsics/ipu_builtins.html#ipu-functionality-and-memory) intrinsics, hence `start` and `end` tensors have `uint32x2` as datatype.\n",
+    "Tessellate IPU provides the raw values returned by IPU C++ [get_scount](https://docs.graphcore.ai/projects/poplar-api/en/3.3.0/ipu_intrinsics/ipu_builtins.html#ipu-functionality-and-memory) intrinsics, and this is why `start` and `end` tensors have type `uint32x2xT`.\n",
     "As shown below, the raw cycle count can be easily translated into time performance figures.\n",
-    "Please note timing measured this way will differ massively from simple Python benchmarking of the function `broadcast_add`, as the latter will also include any JAX overhead, host to/from IPU communications and IPU tile exchange!"
-=======
-    "Tessellate IPU provides the raw values returned by IPU C++ intrinsics (https://docs.graphcore.ai/projects/poplar-api/en/2.4.0/ipu_builtins.html#get-count-l-from-csr), and this is why `start` and `end` tensors have `uint32` data types. As shown below, the raw cycle count can be easily translated into time performance figures. Please note timing measured in this way will differ significantly from the simple Python benchmarking of the `broadcast_add` function, as the latter will also include any JAX overhead, as well as all communication between the host and the IPU and IPU tile exchanges!"
->>>>>>> de44d7a3
-   ]
-  },
-  {
-   "cell_type": "code",
-   "execution_count": 10,
+    "Please note timing measured in this way will differ significantly from simple Python benchmarking of the `broadcast_add` function, as the latter will also include any JAX overhead, as well as all communication between the host and the IPU, and IPU tile exchange."
+   ]
+  },
+  {
+   "cell_type": "code",
+   "execution_count": 25,
    "id": "33142bba",
    "metadata": {},
    "outputs": [
     {
-     "name": "stdout",
-     "output_type": "stream",
-     "text": [
-      "Tile map `add` execution time (micro-seconds): 0.0\n"
+     "ename": "AttributeError",
+     "evalue": "Unknown attribute tile_clock_frequency",
+     "output_type": "error",
+     "traceback": [
+      "\u001b[0;31m---------------------------------------------------------------------------\u001b[0m",
+      "\u001b[0;31mAttributeError\u001b[0m                            Traceback (most recent call last)",
+      "Cell \u001b[0;32mIn[25], line 10\u001b[0m\n\u001b[1;32m      7\u001b[0m     timing \u001b[39m=\u001b[39m cycle_count_max \u001b[39m/\u001b[39m ipu_device\u001b[39m.\u001b[39mtile_clock_frequency\n\u001b[1;32m      8\u001b[0m     \u001b[39mreturn\u001b[39;00m timing\n\u001b[0;32m---> 10\u001b[0m timing \u001b[39m=\u001b[39m cycle_count_to_timing(start, end, device0)\n\u001b[1;32m     11\u001b[0m \u001b[39mprint\u001b[39m(\u001b[39m\"\u001b[39m\u001b[39mTile map `add` execution time (micro-seconds):\u001b[39m\u001b[39m\"\u001b[39m, timing \u001b[39m*\u001b[39m \u001b[39m1e6\u001b[39m)\n",
+      "Cell \u001b[0;32mIn[25], line 7\u001b[0m, in \u001b[0;36mcycle_count_to_timing\u001b[0;34m(start, end, ipu_device)\u001b[0m\n\u001b[1;32m      5\u001b[0m end \u001b[39m=\u001b[39m np\u001b[39m.\u001b[39marray(end)\u001b[39m.\u001b[39mview(dtype\u001b[39m=\u001b[39mnp\u001b[39m.\u001b[39mint64)\n\u001b[1;32m      6\u001b[0m cycle_count_max \u001b[39m=\u001b[39m np\u001b[39m.\u001b[39mmax(end \u001b[39m-\u001b[39m start)\n\u001b[0;32m----> 7\u001b[0m timing \u001b[39m=\u001b[39m cycle_count_max \u001b[39m/\u001b[39m ipu_device\u001b[39m.\u001b[39;49mtile_clock_frequency\n\u001b[1;32m      8\u001b[0m \u001b[39mreturn\u001b[39;00m timing\n",
+      "\u001b[0;31mAttributeError\u001b[0m: Unknown attribute tile_clock_frequency"
      ]
     }
    ],
@@ -534,17 +514,13 @@
    "source": [
     "### Cycle count and IPU tile parallelism\n",
     "\n",
-<<<<<<< HEAD
-    "Let's demonstrate IPU tile parallelism in a simple way by using hardware cycle count: `broadcast_add` performance should (roughly) independent of the input first axis size, as the workload is split uniformly between tiles.\n",
-    "Note that timing can vary slightly depending on the number of tiles used as the latter are not synchronized when running compute-independent workloads."
-=======
-    "Let's demonstrate IPU tile parallelism in a simple way by using hardware cycle count. The `broadcast_add` performance should (roughly) be independent of the size of the first axis of the input, as the workload is split uniformly between tiles. Note that timing can slightly vary depending on the number of tiles used as these are not synchronized when running compute independent workloads."
->>>>>>> de44d7a3
-   ]
-  },
-  {
-   "cell_type": "code",
-   "execution_count": 11,
+    "Let's demonstrate IPU tile parallelism in a simple way by using hardware cycle count. The performance of `broadcast_add` should be (roughly) independent of the size of the first axis of the input, as the workload is split uniformly between tiles.\n",
+    "Note that timing can vary slightly depending on the number of tiles used as the tiles are not synchronized when running compute-independent workloads."
+   ]
+  },
+  {
+   "cell_type": "code",
+   "execution_count": 26,
    "id": "31523a3a",
    "metadata": {},
    "outputs": [],
